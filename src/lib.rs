//! `tsunami` provides an interface for running short-lived jobs and experiments on cloud
//! instances.
//!
//! Most interaction with this library happens through
//! [`TsunamiBuilder`](struct.TsunamiBuilder.html) and [`Tsunami`](struct.Tsunami.html).
//!
//! # Example
//!
//! ```rust,no_run
//! use tsunami::TsunamiBuilder;
//! use tsunami::providers::{Launcher, aws, azure};
//! use rusoto_core::{DefaultCredentialsProvider, Region as AWSRegion};
//! use azure::Region as AzureRegion;
//! fn main() -> Result<(), failure::Error> {
//!     // Initialize AWS
//!     let mut aws = aws::Launcher::default();
//!
//!     // Initialize a TsunamiBuilder for AWS
//!     let mut tb_aws = TsunamiBuilder::default();
//!     tb_aws.use_term_logger();
//!
//!     // Create an AWS machine descriptor and add it to the AWS Tsunami
//!     let m = aws::Setup::default()
//!         .region_with_ubuntu_ami(AWSRegion::UsWest1) // default is UsEast1
//!         .setup(|ssh, _| { // default is a no-op
//!             ssh.cmd("sudo apt update")?;
//!             ssh.cmd("curl https://sh.rustup.rs -sSf | sh -- -y")?;
//!             Ok(())
//!         });
//!     tb_aws.add("aws_vm", m);
//!
//!     // Initialize Azure
//!     let mut azure = azure::Launcher::default();
//!
//!     // Initialize a TsunamiBuilder for Azure
//!     let mut tb_azure = TsunamiBuilder::default();
//!     tb_azure.use_term_logger();
//!     
//!     // Create an Azure machine descriptor and add it to the Azure Tsunami
//!     let m = azure::Setup::default()
//!         .region(AzureRegion::FranceCentral) // default is EastUs
//!         .setup(|ssh, _| { // default is a no-op
//!             ssh.cmd("sudo apt update")?;
//!             ssh.cmd("curl https://sh.rustup.rs -sSf | sh -- -y")?;
//!             Ok(())
//!         });
//!     tb_azure.add("azure_vm", m);
//!
//!     // Launch the VMs
//!     tb_aws.spawn(&mut aws)?;
//!     tb_azure.spawn(&mut azure)?;
//!
//!     // SSH to the VM and run a command on it
//!     let aws_vms = aws.connect_all()?;
//!     let azure_vms = azure.connect_all()?;
//!
//!     let vms = aws_vms.into_iter().chain(azure_vms.into_iter());
//!
//!     // do things with my VMs!
//!     // VMs dropped when aws and azure are dropped.
//!
//!     Ok(())
//! }
//! ```
//!
//! # Live-coding
//!
//! An earlier version of this crate was written as part of a live-coding stream series intended for users who
//! are already somewhat familiar with Rust, and who want to see something larger and more involved
//! be built. You can find the recordings of past sessions [on
//! YouTube](https://www.youtube.com/playlist?list=PLqbS7AVVErFgY2faCIYjJZv_RluGkTlKt).
<<<<<<< HEAD
#![warn(unreachable_pub)]
#![warn(missing_docs)]
#![warn(missing_copy_implementations)]
#![warn(trivial_casts)]
#![warn(trivial_numeric_casts)]
#![warn(unused_extern_crates)]
#![warn(rust_2018_idioms)]
#![warn(missing_debug_implementations)]
#![allow(clippy::type_complexity)]
=======
#![deny(missing_docs, rust_2018_idioms)]
>>>>>>> 004e3db7

#[macro_use]
extern crate failure;
#[macro_use]
extern crate slog;

<<<<<<< HEAD
use failure::Error;
use itertools::Itertools;
=======
use failure::{Error, ResultExt};
use rayon::prelude::*;
use rusoto_core::credential::{DefaultCredentialsProvider, ProvideAwsCredentials};
use rusoto_core::request::HttpClient;
use rusoto_core::Region;
>>>>>>> 004e3db7
use std::collections::HashMap;
use std::time;

<<<<<<< HEAD
pub use sessh as ssh;
pub use ssh::Session;
=======
mod ssh;
pub use crate::ssh::Session;
>>>>>>> 004e3db7

pub mod providers;
use providers::{Launcher, MachineSetup};

/// A handle to an instance currently running as part of a tsunami.
///
/// Run commands on the machine using the [`ssh::Session`] via the `ssh` field.
#[derive(Debug)]
pub struct Machine<'tsunami> {
    /// The friendly name for this machine.
    ///
    /// Corresponds to the name set in [`TsunamiBuilder::add`].
    pub nickname: String,
    /// The public IP address of the machine.
    pub public_ip: String,
    /// The public DNS name of the machine.
    ///
    /// If the instance doesn't have a DNS name, this field will be
    /// equivalent to `public_ip`.
    pub public_dns: String,

    /// If `Some(_)`, an established SSH session to this host.
    pub ssh: Option<ssh::Session>,

<<<<<<< HEAD
    // tie the lifetime of the machine to the Tsunami.
    _tsunami: std::marker::PhantomData<&'tsunami ()>,
=======
/// A template for a particular machine setup in a tsunami.
pub struct MachineSetup {
    instance_type: String,
    ami: String,
    username: String,
    setup: Box<dyn Fn(&mut ssh::Session) -> Result<(), Error> + Sync>,
>>>>>>> 004e3db7
}

impl<'t> Machine<'t> {
    fn connect_ssh(
        &mut self,
        log: &slog::Logger,
        username: &str,
        key_path: Option<&std::path::Path>,
    ) -> Result<(), Error> {
        use failure::ResultExt;
        use std::net::{IpAddr, SocketAddr};
        let sess = ssh::Session::connect(
            log,
            username,
            SocketAddr::new(
                self.public_ip
                    .parse::<IpAddr>()
                    .context("machine ip is not an ip address")?,
                22,
            ),
            key_path,
            None,
        )
        .context(format!("failed to ssh to machine {}", self.public_dns))
        .map_err(|e| {
            error!(log, "failed to ssh to {}", self.public_ip);
            e
        })?;

        self.ssh = Some(sess);
        Ok(())
    }
}

/// Use this to prepare and execute a new tsunami.
///
/// Call [`add`](TsunamiBuilder::add) to add machines to the TsunamiBuilder, and
/// [`spawn`](TsunamiBuilder::spawn) to spawn them into the `Launcher`.
///
/// Then, call [`Launcher::connect_all`](providers::Launcher::connect_all) to access the spawned
/// machines.
#[must_use]
#[derive(Debug)]
pub struct TsunamiBuilder<M: MachineSetup> {
    descriptors: HashMap<String, M>,
    log: slog::Logger,
    max_wait: Option<time::Duration>,
}

impl<M: MachineSetup> Default for TsunamiBuilder<M> {
    fn default() -> Self {
        TsunamiBuilder {
            descriptors: Default::default(),
            log: slog::Logger::root(slog::Discard, o!()),
            max_wait: None,
        }
    }
}

impl<M: MachineSetup> TsunamiBuilder<M> {
    /// Add a machine descriptor to the Tsunami.
    ///
    /// Machine descriptors are specific to the cloud provider they will be used for.
    /// They must be unique for each `TsunamiBuilder`. If `nickname` is a duplicate,
    /// this method will return an `Err` value.
    pub fn add(&mut self, nickname: &str, m: M) -> Result<&mut Self, Error> {
        if self.descriptors.insert(nickname.to_string(), m).is_some() {
            Err(format_err!("Duplicate machine name {}", nickname))
        } else {
            Ok(self)
        }
    }

    /// Limit how long we should wait for instances to be available before giving up.
    ///
    /// This includes both waiting for spot requests to be satisfied, and for SSH connections to be
    /// established. Defaults to no limit.
    pub fn timeout(&mut self, t: time::Duration) -> &mut Self {
        self.max_wait = Some(t);
        self
    }

    /// Set the logging target for this tsunami.
    ///
    /// By default, logging is disabled (i.e., the default logger is `slog::Discard`).
    pub fn set_logger(&mut self, log: slog::Logger) -> &mut Self {
        self.log = log;
        self
    }

    /// Enable logging to terminal.
    pub fn use_term_logger(&mut self) -> &mut Self {
        use slog::Drain;
        use std::sync::Mutex;

        let decorator = slog_term::TermDecorator::new().build();
        let drain = Mutex::new(slog_term::FullFormat::new(decorator).build()).fuse();
        self.log = slog::Logger::root(drain, o!());

        self
    }

    /// Get the logger that `use_term_logger` creates (or was passed to `set_logger`).
    ///
    /// The default logger discards all records passed to it.
    pub fn logger(&self) -> slog::Logger {
        self.log.clone()
    }
}

impl<M: MachineSetup + Clone> TsunamiBuilder<M> {
    /// Add multiple machine descriptors to the Tsunami.
    ///
    /// This is a convenience wrapper around [`add`](TsunamiBuilder::add).
    ///
    /// The `nickname_prefix` is used to name the machines, indexed from 0 to `n`:
    /// ```rust,no_run
    /// fn main() -> Result<(), failure::Error> {
    ///     use tsunami::providers::Launcher;
    ///
    ///     let m = tsunami::providers::aws::Setup::default();
    ///     let mut aws: tsunami::providers::aws::Launcher<_> = Default::default();
    ///     let mut b = tsunami::TsunamiBuilder::default();
    ///     b.add_multiple(3, "my_tsunami", m)?.spawn(&mut aws)?;
    ///
    ///     let vms = aws.connect_all()?;
    ///     let my_first_vm = vms.get("my_tsunami-0").unwrap();
    ///     let my_last_vm = vms.get("my_tsunami-2").unwrap();
    ///     Ok(())
    /// }
    /// ```
    pub fn add_multiple(
        &mut self,
        n: usize,
        nickname_prefix: &str,
        m: M,
    ) -> Result<&mut Self, Error> {
        for (i, m) in std::iter::repeat(m).take(n).enumerate() {
            let name = format!("{}-{}", nickname_prefix, i);
            self.add(&name, m)?;
        }

        Ok(self)
    }

    /// Start up all the hosts.
    ///
    /// This call will block until the instances are spawned into the provided launcher.
    /// SSH connections to each instance are accesssible via
    /// [`connect_all`](providers::Launcher::connect_all).
    ///
    /// # Example
    /// ```rust,no_run
    /// fn main() -> Result<(), failure::Error> {
    ///     use tsunami::providers::Launcher;
    ///     let mut b = tsunami::TsunamiBuilder::default();
    ///     // make a launcher
    ///     let mut aws: tsunami::providers::aws::Launcher<_> = Default::default();
    ///     // spawn hosts into the launcher
    ///     b.add("my_tsunami", Default::default())?.spawn(&mut aws)?;
    ///     // access hosts via the launcher
    ///     let vms = aws.connect_all()?;
    ///     Ok(())
<<<<<<< HEAD
    /// }
    /// ```
    pub fn spawn<L: Launcher<MachineDescriptor = M>>(&self, launcher: &mut L) -> Result<(), Error> {
        let descriptors: HashMap<String, M> = self.descriptors.clone();
        let max_wait = self.max_wait;
        let log = self.log.clone();

        info!(log, "spinning up tsunami");

        for (region_name, setups) in descriptors
            .into_iter()
            .map(|(name, setup)| (setup.region(), (name, setup)))
            .into_group_map()
        {
            let region_log = log.new(slog::o!("region" => region_name.clone().to_string()));
            let dsc = providers::LaunchDescriptor {
                region: region_name.clone(),
                log: region_log,
                max_wait,
                machines: setups,
            };

            launcher.launch(dsc)?;
        }

        Ok(())
    }
}

#[cfg(test)]
mod test {
    pub(crate) fn test_logger() -> slog::Logger {
        use slog::Drain;
        let plain = slog_term::PlainSyncDecorator::new(slog_term::TestStdoutWriter);
        let drain = slog_term::FullFormat::new(plain).build().fuse();
        slog::Logger::root(drain, o!())
=======
    /// }).unwrap();
    /// # }
    pub fn run_as<P, F, R>(self, provider: P, f: F) -> Result<R, Error>
    where
        P: ProvideAwsCredentials + Send + Sync + 'static,
        F: FnOnce(HashMap<String, Vec<Machine>>) -> Result<R, Error>,
    {
        use rusoto_ec2::Ec2;

        let mut rt = tokio::runtime::Runtime::new().unwrap();
        let log = &self.log;
        let rng = rand::thread_rng();

        debug!(log, "connecting to ec2");

        let ec2 = rusoto_ec2::Ec2Client::new_with(HttpClient::new()?, provider, self.region);

        info!(log, "spinning up tsunami");

        // set up network firewall for machines
        use rand::Rng;
        let mut group_name = String::from("tsunami_security_");
        group_name.extend(rng.sample_iter(&rand::distributions::Alphanumeric).take(10));
        trace!(log, "creating security group"; "name" => &group_name);
        let mut req = rusoto_ec2::CreateSecurityGroupRequest::default();
        req.group_name = group_name;
        req.description = "temporary access group for tsunami VMs".to_string();
        let res = rt
            .block_on(ec2.create_security_group(req))
            .context("failed to create security group for new machines")?;
        let group_id = res
            .group_id
            .expect("aws created security group with no group id");
        trace!(log, "created security group"; "id" => &group_id);

        let mut req = rusoto_ec2::AuthorizeSecurityGroupIngressRequest::default();
        req.group_id = Some(group_id.clone());

        // ssh access
        req.ip_protocol = Some("tcp".to_string());
        req.from_port = Some(22);
        req.to_port = Some(22);
        req.cidr_ip = Some("0.0.0.0/0".to_string());
        trace!(log, "adding ssh access to security group");
        let _ = rt
            .block_on(ec2.authorize_security_group_ingress(req.clone()))
            .context("failed to fill in security group for new machines")?;

        // cross-VM talk
        req.from_port = Some(0);
        req.to_port = Some(65535);
        req.cidr_ip = Some("172.31.0.0/16".to_string());
        trace!(log, "adding internal VM access to security group");
        let _ = rt
            .block_on(ec2.authorize_security_group_ingress(req))
            .context("failed to fill in security group for new machines")?;

        // construct keypair for ssh access
        trace!(log, "creating keypair");
        let mut req = rusoto_ec2::CreateKeyPairRequest::default();
        let mut key_name = String::from("tsunami_key_");
        key_name.extend(rng.sample_iter(&rand::distributions::Alphanumeric).take(10));
        req.key_name = key_name.clone();
        let res = rt
            .block_on(ec2.create_key_pair(req))
            .context("failed to generate new key pair")?;
        trace!(log, "created keypair"; "fingerprint" => res.key_fingerprint);

        // write keypair to disk
        let private_key = res
            .key_material
            .expect("aws did not generate key material for new key");
        let mut private_key_file = tempfile::NamedTempFile::new()
            .context("failed to create temporary file for keypair")?;
        private_key_file
            .write_all(private_key.as_bytes())
            .context("could not write private key to file")?;
        trace!(log, "wrote keypair to file"; "filename" => private_key_file.path().display());

        let mut setup_fns = HashMap::new();
        let mut usernames = HashMap::new();
        let expected_num: u32 = self.descriptors.values().map(|&(_, n)| n).sum();

        // determine a placement if the user has requested one
        let placement = if self.cluster {
            trace!(log, "creating placement group");
            let mut req = rusoto_ec2::CreatePlacementGroupRequest::default();
            let mut placement_name = String::from("tsunami_placement_");
            placement_name.extend(rng.sample_iter(&rand::distributions::Alphanumeric).take(10));
            req.group_name = Some(placement_name.clone());
            req.strategy = Some(String::from("cluster"));
            rt.block_on(ec2.create_placement_group(req))
                .context("failed to create new placement group")?;
            trace!(log, "created placement group");

            let mut placement = rusoto_ec2::SpotPlacement::default();
            placement.availability_zone = self.availability_zone;
            placement.group_name = Some(placement_name);
            Some(placement)
        } else {
            None
        };

        // 1. issue spot requests
        let mut id_to_name = HashMap::new();
        let mut spot_req_ids = Vec::new();
        debug!(log, "issuing spot requests");
        // TODO: issue spot requests in parallel
        for (name, (setup, number)) in self.descriptors {
            let mut launch = rusoto_ec2::RequestSpotLaunchSpecification::default();
            launch.image_id = Some(setup.ami);
            launch.instance_type = Some(setup.instance_type);
            launch.placement = placement.clone();
            setup_fns.insert(name.clone(), setup.setup);
            usernames.insert(name.clone(), setup.username);

            launch.security_group_ids = Some(vec![group_id.clone()]);
            launch.key_name = Some(key_name.clone());

            // TODO: VPC

            let req = rusoto_ec2::RequestSpotInstancesRequest {
                instance_count: Some(i64::from(number)),
                block_duration_minutes: Some(self.max_duration),
                launch_specification: Some(launch),
                // one-time spot instances are only fulfilled once and therefore do not need to be
                // cancelled.
                type_: Some("one-time".into()),
                ..Default::default()
            };

            trace!(log, "issuing spot request for {}", name; "#" => number);
            let res = rt
                .block_on(ec2.request_spot_instances(req))
                .context(format!("failed to request spot instances for {}", name))?;
            let res = res
                .spot_instance_requests
                .expect("request_spot_instances should always return spot instance requests");
            spot_req_ids.extend(
                res.into_iter()
                    .filter_map(|sir| sir.spot_instance_request_id)
                    .map(|sir| {
                        // TODO: add more info if in parallel
                        trace!(log, "activated spot request"; "id" => &sir);
                        id_to_name.insert(sir.clone(), name.clone());
                        sir
                    }),
            );
        }

        // 2. wait for instances to come up
        let start = time::Instant::now();
        let mut error = None;
        let mut req = rusoto_ec2::DescribeSpotInstanceRequestsRequest::default();
        req.spot_instance_request_ids = Some(spot_req_ids);

        let instances: Vec<_>;
        debug!(log, "waiting for instances to spawn");
        loop {
            trace!(log, "checking spot request status");

            let res = rt.block_on(ec2.describe_spot_instance_requests(req.clone()));
            if let Err(e) = res {
                let msg = format!("{}", e);
                if msg.contains("The spot instance request ID") && msg.contains("does not exist") {
                    trace!(log, "spot instance requests not yet ready");
                    continue;
                } else {
                    return Err(e)
                        .context(format!("failed to describe spot instances"))
                        .map_err(|e| e.into());
                }
            }
            let res = res.expect("Err checked above");

            let any_pending = res
                .spot_instance_requests
                .as_ref()
                .expect("describe always returns at least one spot instance")
                .iter()
                .map(|sir| {
                    (
                        sir,
                        sir.state
                            .as_ref()
                            .expect("spot request did not have state specified"),
                    )
                })
                .any(|(sir, state)| {
                    if state == "open" || (state == "active" && sir.instance_id.is_none()) {
                        true
                    } else {
                        trace!(log, "spot request ready"; "state" => state, "id" => &sir.spot_instance_request_id);
                        false
                    }
                });

            if !any_pending {
                // unwraps okay because they are the same as expects above
                instances = res
                    .spot_instance_requests
                    .unwrap()
                    .into_iter()
                    .filter_map(|sir| {
                        let name = id_to_name
                            .remove(
                                &sir.spot_instance_request_id
                                    .expect("spot request must have spot request id"),
                            )
                            .expect("every spot request id is made for some machine set");

                        if sir.state.as_ref().unwrap() == "active" {
                            // unwrap ok because active implies instance_id.is_some()
                            // because !any_pending
                            let instance_id = sir.instance_id.unwrap();
                            trace!(log, "spot request satisfied"; "set" => &name, "iid" => &instance_id);
                            id_to_name.insert(instance_id.clone(), name);

                            Some(instance_id)
                        } else {
                            error!(log, "spot request failed: {:?}", &sir.status; "set" => &name, "state" => &sir.state.unwrap());
                            None
                        }
                    })
                    .collect();
                break;
            } else {
                thread::sleep(time::Duration::from_secs(1));
            }

            if let Some(wait_limit) = self.max_wait {
                if start.elapsed() > wait_limit {
                    warn!(log, "wait time exceeded -- cancelling run");
                    let mut cancel = rusoto_ec2::CancelSpotInstanceRequestsRequest::default();
                    cancel.spot_instance_request_ids = req
                        .spot_instance_request_ids
                        .clone()
                        .expect("we set this to Some above");
                    rt.block_on(ec2.cancel_spot_instance_requests(cancel))
                        .context("failed to cancel spot instances")
                        .map_err(|e| {
                            warn!(log, "failed to cancel spot instance request: {:?}", e);
                            e
                        })?;

                    trace!(
                        log,
                        "spot instances cancelled -- gathering remaining instances"
                    );
                    // wait for a little while for the cancelled spot requests to settle
                    // and any that were *just* made active to be associated with their instances
                    thread::sleep(time::Duration::from_secs(1));

                    instances = rt.block_on(ec2
                        .describe_spot_instance_requests(req))?
                        .spot_instance_requests
                        .map(|reqs| {
                            reqs.into_iter()
                                .filter_map(|mut sir| {
                                    sir.instance_id
                                        .take()
                                        .map(|instance_id| {
                                            trace!(log, "spot request cancelled"; "iid" => &instance_id);
                                            instance_id
                                        })
                                        .or_else(|| {
                                            error!(log, "spot request failed: {:?}", &sir.status);
                                            None
                                        })
                                })
                                .collect()
                        })
                        .unwrap_or_default();
                    error = Some("wait limit reached");
                    break;
                }
            }
        }

        let mut term_instances = instances.clone();
        // NOTE: this is really just a try block
        let rest = {
            let rt = &mut rt;
            let ec2 = &ec2;
            let max_wait = &self.max_wait;
            move || {
                if let Some(e) = error {
                    bail!(e);
                }

                // 3. wait until all instances are up
                // note that we *don't* do this check if we have no instances, b/c empty instance list
                // means "list all instances".
                let mut machines = HashMap::new();
                let mut desc_req = rusoto_ec2::DescribeInstancesRequest::default();
                let mut all_ready = instances.is_empty();
                desc_req.instance_ids = Some(instances);
                while !all_ready {
                    all_ready = true;
                    machines.clear();

                    for reservation in rt
                        .block_on(ec2.describe_instances(desc_req.clone()))
                        .context("failed to cancel spot instances")?
                        .reservations
                        .unwrap_or_else(Vec::new)
                    {
                        for instance in reservation.instances.unwrap_or_else(Vec::new) {
                            match instance {
                                rusoto_ec2::Instance {
                                    instance_id: Some(instance_id),
                                    instance_type: Some(instance_type),
                                    private_ip_address: Some(private_ip),
                                    public_dns_name: Some(public_dns),
                                    public_ip_address: Some(public_ip),
                                    ..
                                } => {
                                    let machine = Machine {
                                        ssh: None,
                                        instance_type,
                                        private_ip,
                                        public_ip,
                                        public_dns,
                                    };
                                    let name = id_to_name[&instance_id].clone();
                                    trace!(log, "instance ready"; "set" => &name, "ip" => &machine.public_ip);
                                    machines.entry(name).or_insert_with(Vec::new).push(machine);
                                }
                                _ => {
                                    all_ready = false;
                                }
                            }
                        }
                    }
                }

                let mut res = None;
                let mut errors = Vec::new();
                let running: u32 = machines.values().map(|ms| ms.len() as u32).sum();
                if running == expected_num {
                    info!(log, "all machines instantiated; running setup");

                    //    - once an instance is ready, run setup closure
                    let usernames = &usernames;
                    let private_key_file = &private_key_file;
                    let wait_for = max_wait.map(|wl| wl - start.elapsed());
                    errors.par_extend(machines.par_iter_mut().flat_map(|(name, machines)| {
                let f = &setup_fns[name];
                machines
                    .par_iter_mut()
                    .map(move |machine| -> Result<_, Error> {
                        use std::net::{IpAddr, SocketAddr};
                        let mut sess = ssh::Session::connect(
                            &log,
                            &usernames[name],
                            SocketAddr::new(
                                machine
                                    .public_ip
                                    .parse::<IpAddr>()
                                    .context("machine ip is not an ip address")?,
                                22,
                            ),
                            private_key_file.path(),
                            wait_for,
                        ).context(format!(
                            "failed to ssh to {} machine {}",
                            name, machine.public_dns
                        ))
                            .map_err(|e| {
                                error!(log, "failed to ssh to {}:{}", &name, &machine.public_ip);
                                e
                            })?;

                        debug!(log, "setting up {} instance", name; "ip" => &machine.public_ip);
                        f(&mut sess)
                            .context(format!("setup procedure for {} machine failed", name))
                            .map_err(|e| {
                                error!(log, "setup for {} machine failed", name);
                                e
                            })?;
                        info!(log, "finished setting up {} instance", name; "ip" => &machine.public_ip);

                        machine.ssh = Some(sess);
                        Ok(())
                    })
                    .filter_map(Result::err)
            }));

                    if errors.is_empty() {
                        // 4. invoke F with Machine descriptors
                        let start = time::Instant::now();
                        info!(log, "quiet before the storm");
                        res = Some(f(machines).context("tsunami main routine failed").map_err(
                            |e| {
                                crit!(log, "main tsunami routine failed");
                                e
                            },
                        )?);
                        info!(log, "the power of the tsunami was unleashed"; "duration" => start.elapsed().as_secs());
                    }
                } else {
                    crit!(
                        log,
                        "only {} out of {} machines were started; aborting",
                        running,
                        expected_num
                    );
                }

                debug!(log, "all done");

                // TODO: this will only expose first setup error -- fix that
                errors
                    .into_iter()
                    .next()
                    .map(|e| Err(e))
                    .unwrap_or_else(|| {
                        Ok(res
                            .expect("if there are no errors, then we ran the user's main function"))
                    })
            }
        };

        let result = rest();
        use std::mem;

        // 5. terminate all instances
        if !term_instances.is_empty() {
            debug!(log, "terminating instances");
            let mut termination_req = rusoto_ec2::TerminateInstancesRequest::default();
            termination_req.instance_ids = mem::replace(&mut term_instances, Vec::new());
            while let Err(e) = rt.block_on(ec2.terminate_instances(termination_req.clone())) {
                let msg = format!("{}", e);
                if msg.contains("Pooled stream disconnected") || msg.contains("broken pipe") {
                    trace!(log, "retrying instance termination");
                    continue;
                } else {
                    warn!(log, "failed to terminate tsunami instances: {:?}", e);
                    break;
                }
            }
        }

        /*
        debug!(log, "cleaning up temporary resources");
        trace!(log, "cleaning up temporary security group");
        // clean up security groups and keys
        let mut req = rusoto_ec2::DeleteSecurityGroupRequest::default();
        req.group_id = Some(group_id);
        rt.block_on(ec2.delete_security_group(&req))
            .context("failed to clean up security group")?;
        trace!(log, "cleaning up temporary keypair");
        let mut req = rusoto_ec2::DeleteKeyPairRequest::default();
        req.key_name = key_name;
        rt.block_on(ec2.delete_key_pair(&req))
          .context("failed to clean up key pair")?;
        // TODO: clean up created placement group
        */

        result
>>>>>>> 004e3db7
    }
}<|MERGE_RESOLUTION|>--- conflicted
+++ resolved
@@ -9,7 +9,7 @@
 //! ```rust,no_run
 //! use tsunami::TsunamiBuilder;
 //! use tsunami::providers::{Launcher, aws, azure};
-//! use rusoto_core::{DefaultCredentialsProvider, Region as AWSRegion};
+//! use rusoto_core::{credential::DefaultCredentialsProvider, Region as AWSRegion};
 //! use azure::Region as AzureRegion;
 //! fn main() -> Result<(), failure::Error> {
 //!     // Initialize AWS
@@ -69,7 +69,6 @@
 //! are already somewhat familiar with Rust, and who want to see something larger and more involved
 //! be built. You can find the recordings of past sessions [on
 //! YouTube](https://www.youtube.com/playlist?list=PLqbS7AVVErFgY2faCIYjJZv_RluGkTlKt).
-<<<<<<< HEAD
 #![warn(unreachable_pub)]
 #![warn(missing_docs)]
 #![warn(missing_copy_implementations)]
@@ -79,35 +78,19 @@
 #![warn(rust_2018_idioms)]
 #![warn(missing_debug_implementations)]
 #![allow(clippy::type_complexity)]
-=======
-#![deny(missing_docs, rust_2018_idioms)]
->>>>>>> 004e3db7
 
 #[macro_use]
 extern crate failure;
 #[macro_use]
 extern crate slog;
 
-<<<<<<< HEAD
-use failure::Error;
+use failure::{Error, ResultExt};
 use itertools::Itertools;
-=======
-use failure::{Error, ResultExt};
-use rayon::prelude::*;
-use rusoto_core::credential::{DefaultCredentialsProvider, ProvideAwsCredentials};
-use rusoto_core::request::HttpClient;
-use rusoto_core::Region;
->>>>>>> 004e3db7
 use std::collections::HashMap;
 use std::time;
 
-<<<<<<< HEAD
 pub use sessh as ssh;
 pub use ssh::Session;
-=======
-mod ssh;
-pub use crate::ssh::Session;
->>>>>>> 004e3db7
 
 pub mod providers;
 use providers::{Launcher, MachineSetup};
@@ -132,17 +115,8 @@
     /// If `Some(_)`, an established SSH session to this host.
     pub ssh: Option<ssh::Session>,
 
-<<<<<<< HEAD
     // tie the lifetime of the machine to the Tsunami.
     _tsunami: std::marker::PhantomData<&'tsunami ()>,
-=======
-/// A template for a particular machine setup in a tsunami.
-pub struct MachineSetup {
-    instance_type: String,
-    ami: String,
-    username: String,
-    setup: Box<dyn Fn(&mut ssh::Session) -> Result<(), Error> + Sync>,
->>>>>>> 004e3db7
 }
 
 impl<'t> Machine<'t> {
@@ -152,7 +126,6 @@
         username: &str,
         key_path: Option<&std::path::Path>,
     ) -> Result<(), Error> {
-        use failure::ResultExt;
         use std::net::{IpAddr, SocketAddr};
         let sess = ssh::Session::connect(
             log,
@@ -306,7 +279,6 @@
     ///     // access hosts via the launcher
     ///     let vms = aws.connect_all()?;
     ///     Ok(())
-<<<<<<< HEAD
     /// }
     /// ```
     pub fn spawn<L: Launcher<MachineDescriptor = M>>(&self, launcher: &mut L) -> Result<(), Error> {
@@ -343,467 +315,5 @@
         let plain = slog_term::PlainSyncDecorator::new(slog_term::TestStdoutWriter);
         let drain = slog_term::FullFormat::new(plain).build().fuse();
         slog::Logger::root(drain, o!())
-=======
-    /// }).unwrap();
-    /// # }
-    pub fn run_as<P, F, R>(self, provider: P, f: F) -> Result<R, Error>
-    where
-        P: ProvideAwsCredentials + Send + Sync + 'static,
-        F: FnOnce(HashMap<String, Vec<Machine>>) -> Result<R, Error>,
-    {
-        use rusoto_ec2::Ec2;
-
-        let mut rt = tokio::runtime::Runtime::new().unwrap();
-        let log = &self.log;
-        let rng = rand::thread_rng();
-
-        debug!(log, "connecting to ec2");
-
-        let ec2 = rusoto_ec2::Ec2Client::new_with(HttpClient::new()?, provider, self.region);
-
-        info!(log, "spinning up tsunami");
-
-        // set up network firewall for machines
-        use rand::Rng;
-        let mut group_name = String::from("tsunami_security_");
-        group_name.extend(rng.sample_iter(&rand::distributions::Alphanumeric).take(10));
-        trace!(log, "creating security group"; "name" => &group_name);
-        let mut req = rusoto_ec2::CreateSecurityGroupRequest::default();
-        req.group_name = group_name;
-        req.description = "temporary access group for tsunami VMs".to_string();
-        let res = rt
-            .block_on(ec2.create_security_group(req))
-            .context("failed to create security group for new machines")?;
-        let group_id = res
-            .group_id
-            .expect("aws created security group with no group id");
-        trace!(log, "created security group"; "id" => &group_id);
-
-        let mut req = rusoto_ec2::AuthorizeSecurityGroupIngressRequest::default();
-        req.group_id = Some(group_id.clone());
-
-        // ssh access
-        req.ip_protocol = Some("tcp".to_string());
-        req.from_port = Some(22);
-        req.to_port = Some(22);
-        req.cidr_ip = Some("0.0.0.0/0".to_string());
-        trace!(log, "adding ssh access to security group");
-        let _ = rt
-            .block_on(ec2.authorize_security_group_ingress(req.clone()))
-            .context("failed to fill in security group for new machines")?;
-
-        // cross-VM talk
-        req.from_port = Some(0);
-        req.to_port = Some(65535);
-        req.cidr_ip = Some("172.31.0.0/16".to_string());
-        trace!(log, "adding internal VM access to security group");
-        let _ = rt
-            .block_on(ec2.authorize_security_group_ingress(req))
-            .context("failed to fill in security group for new machines")?;
-
-        // construct keypair for ssh access
-        trace!(log, "creating keypair");
-        let mut req = rusoto_ec2::CreateKeyPairRequest::default();
-        let mut key_name = String::from("tsunami_key_");
-        key_name.extend(rng.sample_iter(&rand::distributions::Alphanumeric).take(10));
-        req.key_name = key_name.clone();
-        let res = rt
-            .block_on(ec2.create_key_pair(req))
-            .context("failed to generate new key pair")?;
-        trace!(log, "created keypair"; "fingerprint" => res.key_fingerprint);
-
-        // write keypair to disk
-        let private_key = res
-            .key_material
-            .expect("aws did not generate key material for new key");
-        let mut private_key_file = tempfile::NamedTempFile::new()
-            .context("failed to create temporary file for keypair")?;
-        private_key_file
-            .write_all(private_key.as_bytes())
-            .context("could not write private key to file")?;
-        trace!(log, "wrote keypair to file"; "filename" => private_key_file.path().display());
-
-        let mut setup_fns = HashMap::new();
-        let mut usernames = HashMap::new();
-        let expected_num: u32 = self.descriptors.values().map(|&(_, n)| n).sum();
-
-        // determine a placement if the user has requested one
-        let placement = if self.cluster {
-            trace!(log, "creating placement group");
-            let mut req = rusoto_ec2::CreatePlacementGroupRequest::default();
-            let mut placement_name = String::from("tsunami_placement_");
-            placement_name.extend(rng.sample_iter(&rand::distributions::Alphanumeric).take(10));
-            req.group_name = Some(placement_name.clone());
-            req.strategy = Some(String::from("cluster"));
-            rt.block_on(ec2.create_placement_group(req))
-                .context("failed to create new placement group")?;
-            trace!(log, "created placement group");
-
-            let mut placement = rusoto_ec2::SpotPlacement::default();
-            placement.availability_zone = self.availability_zone;
-            placement.group_name = Some(placement_name);
-            Some(placement)
-        } else {
-            None
-        };
-
-        // 1. issue spot requests
-        let mut id_to_name = HashMap::new();
-        let mut spot_req_ids = Vec::new();
-        debug!(log, "issuing spot requests");
-        // TODO: issue spot requests in parallel
-        for (name, (setup, number)) in self.descriptors {
-            let mut launch = rusoto_ec2::RequestSpotLaunchSpecification::default();
-            launch.image_id = Some(setup.ami);
-            launch.instance_type = Some(setup.instance_type);
-            launch.placement = placement.clone();
-            setup_fns.insert(name.clone(), setup.setup);
-            usernames.insert(name.clone(), setup.username);
-
-            launch.security_group_ids = Some(vec![group_id.clone()]);
-            launch.key_name = Some(key_name.clone());
-
-            // TODO: VPC
-
-            let req = rusoto_ec2::RequestSpotInstancesRequest {
-                instance_count: Some(i64::from(number)),
-                block_duration_minutes: Some(self.max_duration),
-                launch_specification: Some(launch),
-                // one-time spot instances are only fulfilled once and therefore do not need to be
-                // cancelled.
-                type_: Some("one-time".into()),
-                ..Default::default()
-            };
-
-            trace!(log, "issuing spot request for {}", name; "#" => number);
-            let res = rt
-                .block_on(ec2.request_spot_instances(req))
-                .context(format!("failed to request spot instances for {}", name))?;
-            let res = res
-                .spot_instance_requests
-                .expect("request_spot_instances should always return spot instance requests");
-            spot_req_ids.extend(
-                res.into_iter()
-                    .filter_map(|sir| sir.spot_instance_request_id)
-                    .map(|sir| {
-                        // TODO: add more info if in parallel
-                        trace!(log, "activated spot request"; "id" => &sir);
-                        id_to_name.insert(sir.clone(), name.clone());
-                        sir
-                    }),
-            );
-        }
-
-        // 2. wait for instances to come up
-        let start = time::Instant::now();
-        let mut error = None;
-        let mut req = rusoto_ec2::DescribeSpotInstanceRequestsRequest::default();
-        req.spot_instance_request_ids = Some(spot_req_ids);
-
-        let instances: Vec<_>;
-        debug!(log, "waiting for instances to spawn");
-        loop {
-            trace!(log, "checking spot request status");
-
-            let res = rt.block_on(ec2.describe_spot_instance_requests(req.clone()));
-            if let Err(e) = res {
-                let msg = format!("{}", e);
-                if msg.contains("The spot instance request ID") && msg.contains("does not exist") {
-                    trace!(log, "spot instance requests not yet ready");
-                    continue;
-                } else {
-                    return Err(e)
-                        .context(format!("failed to describe spot instances"))
-                        .map_err(|e| e.into());
-                }
-            }
-            let res = res.expect("Err checked above");
-
-            let any_pending = res
-                .spot_instance_requests
-                .as_ref()
-                .expect("describe always returns at least one spot instance")
-                .iter()
-                .map(|sir| {
-                    (
-                        sir,
-                        sir.state
-                            .as_ref()
-                            .expect("spot request did not have state specified"),
-                    )
-                })
-                .any(|(sir, state)| {
-                    if state == "open" || (state == "active" && sir.instance_id.is_none()) {
-                        true
-                    } else {
-                        trace!(log, "spot request ready"; "state" => state, "id" => &sir.spot_instance_request_id);
-                        false
-                    }
-                });
-
-            if !any_pending {
-                // unwraps okay because they are the same as expects above
-                instances = res
-                    .spot_instance_requests
-                    .unwrap()
-                    .into_iter()
-                    .filter_map(|sir| {
-                        let name = id_to_name
-                            .remove(
-                                &sir.spot_instance_request_id
-                                    .expect("spot request must have spot request id"),
-                            )
-                            .expect("every spot request id is made for some machine set");
-
-                        if sir.state.as_ref().unwrap() == "active" {
-                            // unwrap ok because active implies instance_id.is_some()
-                            // because !any_pending
-                            let instance_id = sir.instance_id.unwrap();
-                            trace!(log, "spot request satisfied"; "set" => &name, "iid" => &instance_id);
-                            id_to_name.insert(instance_id.clone(), name);
-
-                            Some(instance_id)
-                        } else {
-                            error!(log, "spot request failed: {:?}", &sir.status; "set" => &name, "state" => &sir.state.unwrap());
-                            None
-                        }
-                    })
-                    .collect();
-                break;
-            } else {
-                thread::sleep(time::Duration::from_secs(1));
-            }
-
-            if let Some(wait_limit) = self.max_wait {
-                if start.elapsed() > wait_limit {
-                    warn!(log, "wait time exceeded -- cancelling run");
-                    let mut cancel = rusoto_ec2::CancelSpotInstanceRequestsRequest::default();
-                    cancel.spot_instance_request_ids = req
-                        .spot_instance_request_ids
-                        .clone()
-                        .expect("we set this to Some above");
-                    rt.block_on(ec2.cancel_spot_instance_requests(cancel))
-                        .context("failed to cancel spot instances")
-                        .map_err(|e| {
-                            warn!(log, "failed to cancel spot instance request: {:?}", e);
-                            e
-                        })?;
-
-                    trace!(
-                        log,
-                        "spot instances cancelled -- gathering remaining instances"
-                    );
-                    // wait for a little while for the cancelled spot requests to settle
-                    // and any that were *just* made active to be associated with their instances
-                    thread::sleep(time::Duration::from_secs(1));
-
-                    instances = rt.block_on(ec2
-                        .describe_spot_instance_requests(req))?
-                        .spot_instance_requests
-                        .map(|reqs| {
-                            reqs.into_iter()
-                                .filter_map(|mut sir| {
-                                    sir.instance_id
-                                        .take()
-                                        .map(|instance_id| {
-                                            trace!(log, "spot request cancelled"; "iid" => &instance_id);
-                                            instance_id
-                                        })
-                                        .or_else(|| {
-                                            error!(log, "spot request failed: {:?}", &sir.status);
-                                            None
-                                        })
-                                })
-                                .collect()
-                        })
-                        .unwrap_or_default();
-                    error = Some("wait limit reached");
-                    break;
-                }
-            }
-        }
-
-        let mut term_instances = instances.clone();
-        // NOTE: this is really just a try block
-        let rest = {
-            let rt = &mut rt;
-            let ec2 = &ec2;
-            let max_wait = &self.max_wait;
-            move || {
-                if let Some(e) = error {
-                    bail!(e);
-                }
-
-                // 3. wait until all instances are up
-                // note that we *don't* do this check if we have no instances, b/c empty instance list
-                // means "list all instances".
-                let mut machines = HashMap::new();
-                let mut desc_req = rusoto_ec2::DescribeInstancesRequest::default();
-                let mut all_ready = instances.is_empty();
-                desc_req.instance_ids = Some(instances);
-                while !all_ready {
-                    all_ready = true;
-                    machines.clear();
-
-                    for reservation in rt
-                        .block_on(ec2.describe_instances(desc_req.clone()))
-                        .context("failed to cancel spot instances")?
-                        .reservations
-                        .unwrap_or_else(Vec::new)
-                    {
-                        for instance in reservation.instances.unwrap_or_else(Vec::new) {
-                            match instance {
-                                rusoto_ec2::Instance {
-                                    instance_id: Some(instance_id),
-                                    instance_type: Some(instance_type),
-                                    private_ip_address: Some(private_ip),
-                                    public_dns_name: Some(public_dns),
-                                    public_ip_address: Some(public_ip),
-                                    ..
-                                } => {
-                                    let machine = Machine {
-                                        ssh: None,
-                                        instance_type,
-                                        private_ip,
-                                        public_ip,
-                                        public_dns,
-                                    };
-                                    let name = id_to_name[&instance_id].clone();
-                                    trace!(log, "instance ready"; "set" => &name, "ip" => &machine.public_ip);
-                                    machines.entry(name).or_insert_with(Vec::new).push(machine);
-                                }
-                                _ => {
-                                    all_ready = false;
-                                }
-                            }
-                        }
-                    }
-                }
-
-                let mut res = None;
-                let mut errors = Vec::new();
-                let running: u32 = machines.values().map(|ms| ms.len() as u32).sum();
-                if running == expected_num {
-                    info!(log, "all machines instantiated; running setup");
-
-                    //    - once an instance is ready, run setup closure
-                    let usernames = &usernames;
-                    let private_key_file = &private_key_file;
-                    let wait_for = max_wait.map(|wl| wl - start.elapsed());
-                    errors.par_extend(machines.par_iter_mut().flat_map(|(name, machines)| {
-                let f = &setup_fns[name];
-                machines
-                    .par_iter_mut()
-                    .map(move |machine| -> Result<_, Error> {
-                        use std::net::{IpAddr, SocketAddr};
-                        let mut sess = ssh::Session::connect(
-                            &log,
-                            &usernames[name],
-                            SocketAddr::new(
-                                machine
-                                    .public_ip
-                                    .parse::<IpAddr>()
-                                    .context("machine ip is not an ip address")?,
-                                22,
-                            ),
-                            private_key_file.path(),
-                            wait_for,
-                        ).context(format!(
-                            "failed to ssh to {} machine {}",
-                            name, machine.public_dns
-                        ))
-                            .map_err(|e| {
-                                error!(log, "failed to ssh to {}:{}", &name, &machine.public_ip);
-                                e
-                            })?;
-
-                        debug!(log, "setting up {} instance", name; "ip" => &machine.public_ip);
-                        f(&mut sess)
-                            .context(format!("setup procedure for {} machine failed", name))
-                            .map_err(|e| {
-                                error!(log, "setup for {} machine failed", name);
-                                e
-                            })?;
-                        info!(log, "finished setting up {} instance", name; "ip" => &machine.public_ip);
-
-                        machine.ssh = Some(sess);
-                        Ok(())
-                    })
-                    .filter_map(Result::err)
-            }));
-
-                    if errors.is_empty() {
-                        // 4. invoke F with Machine descriptors
-                        let start = time::Instant::now();
-                        info!(log, "quiet before the storm");
-                        res = Some(f(machines).context("tsunami main routine failed").map_err(
-                            |e| {
-                                crit!(log, "main tsunami routine failed");
-                                e
-                            },
-                        )?);
-                        info!(log, "the power of the tsunami was unleashed"; "duration" => start.elapsed().as_secs());
-                    }
-                } else {
-                    crit!(
-                        log,
-                        "only {} out of {} machines were started; aborting",
-                        running,
-                        expected_num
-                    );
-                }
-
-                debug!(log, "all done");
-
-                // TODO: this will only expose first setup error -- fix that
-                errors
-                    .into_iter()
-                    .next()
-                    .map(|e| Err(e))
-                    .unwrap_or_else(|| {
-                        Ok(res
-                            .expect("if there are no errors, then we ran the user's main function"))
-                    })
-            }
-        };
-
-        let result = rest();
-        use std::mem;
-
-        // 5. terminate all instances
-        if !term_instances.is_empty() {
-            debug!(log, "terminating instances");
-            let mut termination_req = rusoto_ec2::TerminateInstancesRequest::default();
-            termination_req.instance_ids = mem::replace(&mut term_instances, Vec::new());
-            while let Err(e) = rt.block_on(ec2.terminate_instances(termination_req.clone())) {
-                let msg = format!("{}", e);
-                if msg.contains("Pooled stream disconnected") || msg.contains("broken pipe") {
-                    trace!(log, "retrying instance termination");
-                    continue;
-                } else {
-                    warn!(log, "failed to terminate tsunami instances: {:?}", e);
-                    break;
-                }
-            }
-        }
-
-        /*
-        debug!(log, "cleaning up temporary resources");
-        trace!(log, "cleaning up temporary security group");
-        // clean up security groups and keys
-        let mut req = rusoto_ec2::DeleteSecurityGroupRequest::default();
-        req.group_id = Some(group_id);
-        rt.block_on(ec2.delete_security_group(&req))
-            .context("failed to clean up security group")?;
-        trace!(log, "cleaning up temporary keypair");
-        let mut req = rusoto_ec2::DeleteKeyPairRequest::default();
-        req.key_name = key_name;
-        rt.block_on(ec2.delete_key_pair(&req))
-          .context("failed to clean up key pair")?;
-        // TODO: clean up created placement group
-        */
-
-        result
->>>>>>> 004e3db7
     }
 }