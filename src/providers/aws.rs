--- conflicted
+++ resolved
@@ -958,18 +958,10 @@
             }
         }
 
-<<<<<<< HEAD
         futures_util::future::join_all(
         self.instances.iter()
-            .map(|(_instance_id, TaggedSetup { ipinfo, name, setup })| { async move {
-                let IpInfo { public_ip, .. } = ipinfo.as_ref().unwrap();
-=======
-        use rayon::prelude::*;
-        self.instances
-            .par_iter()
-            .try_for_each(|(_instance_id, TaggedSetup { ip_info, name, setup })| {
+            .map(|(_instance_id, TaggedSetup { ip_info, name, setup })| { async move {
                 let IpInfo { public_ip, .. } = ip_info.as_ref().unwrap();
->>>>>>> 35f740eb
                 if let Setup {
                     username,
                     setup_fn: Some(f),
